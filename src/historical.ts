--- conflicted
+++ resolved
@@ -56,7 +56,6 @@
     let duringDate;
     let outputPath = './'; // Default output path
 
-<<<<<<< HEAD
     if (args.includes('--help') || args.includes('-h')) {
       logger.info(`
 Historical Data Fetcher & Summarizer
@@ -79,9 +78,6 @@
       `);
       process.exit(0);
     }
-
-=======
->>>>>>> 7d4c5010
     args.forEach(arg => {
       if (arg.startsWith('--source=')) {
         sourceFile = arg.split('=')[1];
@@ -104,29 +100,6 @@
       }
     });
 
-<<<<<<< HEAD
-    // Load and parse the JSON configuration file FIRST
-    const configPath = path.join(__dirname, "../config", sourceFile);
-    const configFile = fs.readFileSync(configPath, "utf8");
-    const configJSON = JSON.parse(configFile);
-
-
-    // Apply general configuration overrides from the JSON file for settings like onlyFetch, onlyGenerate
-    if (typeof configJSON?.settings?.onlyFetch === 'boolean') {
-      onlyFetch = configJSON.settings.onlyFetch; // If present in config, it overrides CLI or default
-      if (onlyFetch) logger.debug(`[HistoricalConfig] Setting: onlyFetch is true (from config).`);
-      else logger.debug(`[HistoricalConfig] Setting: onlyFetch is false (from config).`);
-    }
-    if (typeof configJSON?.settings?.onlyGenerate === 'boolean') {
-      onlyGenerate = configJSON.settings.onlyGenerate; // If present in config, it overrides CLI or default
-      if (onlyGenerate) logger.debug(`[HistoricalConfig] Setting: onlyGenerate is true (from config).`);
-      else logger.debug(`[HistoricalConfig] Setting: onlyGenerate is false (from config).`);
-    }
-    // Note: CLI flags for onlyFetch/onlyGenerate already set the initial values. 
-    // The logic above means config file settings for these take precedence if they exist.
-
-=======
->>>>>>> 7d4c5010
     /**
      * Load all plugin modules from their respective directories
      * This includes sources, AI providers, enrichers, generators, and storage plugins
@@ -150,11 +123,17 @@
      * These settings control the behavior of the historical aggregator
      */
     if (typeof configJSON?.settings?.onlyFetch === 'boolean') {
-      onlyFetch = configJSON?.settings?.onlyFetch || onlyFetch;
+      onlyFetch = configJSON.settings.onlyFetch; // If present in config, it overrides CLI or default
+      if (onlyFetch) logger.debug(`[HistoricalConfig] Setting: onlyFetch is true (from config).`);
+      else logger.debug(`[HistoricalConfig] Setting: onlyFetch is false (from config).`);
     }
     if (typeof configJSON?.settings?.onlyGenerate === 'boolean') {
-      onlyGenerate = configJSON?.settings?.onlyGenerate || onlyGenerate;
-    }
+      onlyGenerate = configJSON.settings.onlyGenerate; // If present in config, it overrides CLI or default
+      if (onlyGenerate) logger.debug(`[HistoricalConfig] Setting: onlyGenerate is true (from config).`);
+      else logger.debug(`[HistoricalConfig] Setting: onlyGenerate is false (from config).`);
+    }
+    // Note: CLI flags for onlyFetch/onlyGenerate already set the initial values. 
+    // The logic above means config file settings for these take precedence if they exist.
     
     /**
      * Initialize all plugin configurations
