/**
 * Historical data collection and processing entry point.
 * This script allows fetching historical data from sources and generating summaries
 * for specific dates or date ranges.
 * 
 * @module historical
 */

import { HistoricalAggregator } from "./aggregator/HistoricalAggregator";
import { MediaDownloader } from "./download-media";
import { MediaDownloadCapable } from "./plugins/sources/DiscordRawDataSource";
<<<<<<< HEAD
=======
import { logger } from "./helpers/cliHelper";
>>>>>>> 854e6209
import dotenv from "dotenv";
import fs from "fs";
import path from "path";
import {
  loadDirectoryModules,
  loadItems,
  loadProviders,
  loadStorage,
  validateConfiguration
} from "./helpers/configHelper";
import { addOneDay, parseDate, formatDate, callbackDateRangeLogic } from "./helpers/dateHelper";
import { logger } from "./helpers/cliHelper";

dotenv.config();

/**
 * Type guard to check if a source supports media downloading
 */
function hasMediaDownloadCapability(source: any): source is MediaDownloadCapable & { name: string } {
  return source && typeof source.hasMediaDownloadEnabled === 'function';
}

(async () => {
  try {
    /**
     * Parse command line arguments for historical data collection
     * --source: JSON configuration file path
     * --date: Specific date to fetch data for
     * --before: End date for range fetching
     * --after: Start date for range fetching
     * --during: Date to fetch data during
     * --onlyFetch: Only fetch data without generating summaries
     * --download-media: Enable media downloads after data collection
     * --output/-o: Output directory path
     */
    const args = process.argv.slice(2);
    
    if (args.includes('--help') || args.includes('-h')) {
      logger.info(`
Historical Data Fetcher & Summarizer

Usage:
  npm run historical -- --source=<config_file.json> [options]

Options:
  --source=<file>       JSON configuration file (default: sources.json)
  --date=<YYYY-MM-DD>   Specific date to fetch data for (default: today)
  --before=<YYYY-MM-DD> End date for a range.
  --after=<YYYY-MM-DD>  Start date for a range.
  --during=<YYYY-MM-DD> Alias for --date.
  --onlyFetch=<true|false>  Only fetch data, do not generate summaries.
  --onlyGenerate=<true|false> Only generate summaries from existing data, do not fetch.
  --download-media=<true|false> Download Discord media after data collection (default: false).
  --output=<path>       Output directory path (default: ./)
  -h, --help            Show this help message.

Examples:
  npm run historical -- --date=2024-01-15
  npm run historical -- --after=2024-01-10 --before=2024-01-15
  npm run historical -- --source=elizaos.json --download-media=true
      `);
      process.exit(0);
    }
    const today = new Date();
    let sourceFile = "sources.json";
    let dateStr = today.toISOString().slice(0, 10);
    let onlyFetch = false;
    let onlyGenerate = false;
    let downloadMedia = false;
    let beforeDate;
    let afterDate;
    let duringDate;
    let outputPath = './'; // Default output path
    let downloadMedia = false;

    if (args.includes('--help') || args.includes('-h')) {
      logger.info(`
Historical Data Fetcher & Summarizer

Usage:
  npm run historical -- --source=<config_file.json> [options]
  ts-node src/historical.ts --source=<config_file.json> [options]

Options:
  --source=<file>       JSON configuration file path (default: sources.json)
  --date=<YYYY-MM-DD>   Specific date to process.
  --before=<YYYY-MM-DD> End date for a range.
  --after=<YYYY-MM-DD>  Start date for a range.
  --during=<YYYY-MM-DD> Alias for --date.
  --onlyFetch=<true|false>  Only fetch data, do not generate summaries.
  --onlyGenerate=<true|false> Only generate summaries from existing data, do not fetch.
  --download-media=<true|false> Download Discord media after data collection (default: false).
  --output=<path>       Output directory path (default: ./)
  -h, --help            Show this help message.
      `);
      process.exit(0);
    }
    args.forEach(arg => {
      if (arg.startsWith('--source=')) {
        sourceFile = arg.split('=')[1];
      } else if (arg.startsWith('--date=')) {
        dateStr = arg.split('=')[1];
      } else if (arg.startsWith('--onlyGenerate=')) {
        onlyGenerate = arg.split('=')[1].toLowerCase() == 'true';
      } else if (arg.startsWith('--onlyFetch=')) {
        onlyFetch = arg.split('=')[1].toLowerCase() == 'true';
      } else if (arg.startsWith('--download-media=')) {
        downloadMedia = arg.split('=')[1].toLowerCase() == 'true';
      } else if (arg.startsWith('--before=')) {
        beforeDate = arg.split('=')[1];
      } else if (arg.startsWith('--after=')) {
        afterDate = arg.split('=')[1];
      } else if (arg.startsWith('--during=')) {
        duringDate = arg.split('=')[1];
      } else if (arg.startsWith('--output=') || arg.startsWith('-o=')) {
        outputPath = arg.split('=')[1];
      } else if (arg.startsWith('--download-media=')) {
        downloadMedia = arg.split('=')[1].toLowerCase() === 'true';
      }
    });

    /**
     * Load all plugin modules from their respective directories
     * This includes sources, AI providers, enrichers, generators, and storage plugins
     */
    const sourceClasses = await loadDirectoryModules("sources");
    const aiClasses = await loadDirectoryModules("ai");
    const enricherClasses = await loadDirectoryModules("enrichers");
    const generatorClasses = await loadDirectoryModules("generators");
    const storageClasses = await loadDirectoryModules("storage");
    
    /**
     * Load and parse the JSON configuration file
     * This contains settings for all plugins and their parameters
     */
    const configPath = path.join(__dirname, "../config", sourceFile);
    const configFile = fs.readFileSync(configPath, "utf8");
    const configJSON = JSON.parse(configFile);

    /**
     * Apply configuration overrides from the JSON file
     * These settings control the behavior of the historical aggregator
     */
    if (typeof configJSON?.settings?.onlyFetch === 'boolean') {
      onlyFetch = configJSON?.settings?.onlyFetch || onlyFetch;
    }
    if (typeof configJSON?.settings?.onlyGenerate === 'boolean') {
      onlyGenerate = configJSON?.settings?.onlyGenerate || onlyGenerate;
    }
    
    /**
     * Initialize all plugin configurations
     * This creates instances of each plugin with their respective parameters
     */
    let aiConfigs = await loadItems(configJSON.ai, aiClasses, "ai");
    let sourceConfigs = await loadItems(configJSON.sources, sourceClasses, "source");
    let enricherConfigs = await loadItems(configJSON.enrichers, enricherClasses, "enrichers");
    let generatorConfigs = await loadItems(configJSON.generators, generatorClasses, "generators");
    let storageConfigs = await loadItems(configJSON.storage, storageClasses, "storage");

    /**
     * Set up dependencies between plugins
     * AI providers are injected into sources, enrichers, and generators
     * Storage is injected into generators, sources
     */
    sourceConfigs = await loadProviders(sourceConfigs, aiConfigs);
    sourceConfigs = await loadStorage(sourceConfigs, storageConfigs);
    enricherConfigs = await loadProviders(enricherConfigs, aiConfigs);
    generatorConfigs = await loadProviders(generatorConfigs, aiConfigs);
    generatorConfigs = await loadStorage(generatorConfigs, storageConfigs);
    
    /**
     * Override media download settings if --download-media flag is provided
     */
    if (downloadMedia) {
      sourceConfigs.forEach(config => {
        if (config.instance && config.instance.mediaDownload !== undefined) {
          console.log(`[INFO] Enabling media download for source: ${config.instance.name} (overriding config)`);
          config.instance.mediaDownload.enabled = true;
        }
      });
    }
    
    /**
     * Call the validation function
     */
    validateConfiguration({ 
        sources: sourceConfigs,
        ai: aiConfigs,
        enrichers: enricherConfigs,
        generators: generatorConfigs,
        storage: storageConfigs
    });

    /**
     * Configure output paths for all generators
     * This ensures summaries are saved to the specified location
     */
    generatorConfigs.forEach(config => {
      if (config.instance && typeof config.instance.outputPath === 'undefined') {
        config.instance.outputPath = outputPath;
      }
    });

    /**
     * Initialize the historical aggregator and register all plugins
     * This sets up the historical data collection and processing pipeline
     */
    const aggregator = new HistoricalAggregator();
  
    /**
     * Register sources that support historical data fetching
     * Only sources with fetchHistorical method are registered
     */
    sourceConfigs.forEach((config) => {
      if (config.instance?.fetchHistorical) {
        aggregator.registerSource(config.instance);
      }
    });

    /**
     * Register enrichers and storage plugins
     * These will process the historical data as it's collected
     */
    enricherConfigs.forEach((config) => aggregator.registerEnricher(config.instance));
    storageConfigs.forEach(async (storage : any) => {
      await storage.instance.init();
      aggregator.registerStorage(storage.instance);
    });

    /**
     * Set up date filtering based on command line arguments
     * This determines whether to fetch data for a specific date or date range
     */
    let filter: any = {};
    if (beforeDate || afterDate || duringDate) {
      if (beforeDate && afterDate) {
        filter = { after: afterDate, before: beforeDate };
      } else if (duringDate) {
        filter = { filterType: 'during', date: duringDate };
      } else if (beforeDate) {
        filter = { filterType: 'before', date: beforeDate };
      } else if (afterDate) {
        filter = { filterType: 'after', date: afterDate };
      }
    }
      
    /**
     * Fetch historical data based on the date filter
     * If a date range is specified, fetch data for the entire range
     * Otherwise, fetch data for the specific date
     */
    if (!onlyGenerate) {
      if (filter.filterType || (filter.after && filter.before)) {
        for (const config of sourceConfigs) {
          await aggregator.fetchAndStoreRange(config.instance.name, filter);
        }
      } else {
        for (const config of sourceConfigs) {
          await aggregator.fetchAndStore(config.instance.name, dateStr);
        }
      }
      logger.info("Content aggregator is finished fetching historical.");
    }
    
    /**
<<<<<<< HEAD
     * Download Discord media if requested and enabled in source configs
     * Runs after data collection but before summary generation
=======
     * Download media files if --download-media flag is enabled
     * This runs after historical data fetching but before summary generation
>>>>>>> 854e6209
     */
    if (downloadMedia && !onlyGenerate) {
      logger.info("Starting media downloads...");
      logger.info(`Found ${sourceConfigs.length} source configs to check`);
      
<<<<<<< HEAD
      for (const config of sourceConfigs) {
        logger.debug(`Checking source: ${config.instance.name}`);
        if (hasMediaDownloadCapability(config.instance) && config.instance.hasMediaDownloadEnabled()) {
          logger.info(`✓ Source ${config.instance.name} supports media downloads`);
          const mediaConfig = config.instance.mediaDownload;
          logger.debug(`Media config: ${JSON.stringify(mediaConfig)}`);
          if (mediaConfig?.enabled) {
            logger.info(`Downloading media for ${config.instance.name}...`);
            
            try {
              const storage = (config.instance as any).storage;
=======
      // Find sources with media download capability
      const mediaCapableSources = sourceConfigs.filter(config => 
        hasMediaDownloadCapability(config.instance) && config.instance.hasMediaDownloadEnabled()
      );
      
      if (mediaCapableSources.length === 0) {
        logger.warning("No sources with media download enabled found.");
      } else {
        for (const sourceConfig of mediaCapableSources) {
          logger.debug(`Checking source: ${sourceConfig.instance.name}`);
          logger.info(`✓ Source ${sourceConfig.instance.name} supports media downloads`);
          const mediaConfig = sourceConfig.instance.mediaDownload;
          logger.debug(`Media config: ${JSON.stringify(mediaConfig)}`);
          if (mediaConfig?.enabled) {
            logger.info(`Downloading media for ${sourceConfig.instance.name}...`);
            
            try {
              const storage = (sourceConfig.instance as any).storage;
>>>>>>> 854e6209
              const dbPath = storage.dbPath || './data/db.sqlite';
              const outputPath = mediaConfig.outputPath || './media';
              
              const downloader = new MediaDownloader(dbPath, outputPath, mediaConfig);
              await downloader.init();
              
              let stats;
              if (filter.filterType || (filter.after && filter.before)) {
                // Date range download
                const startDate = new Date(filter.after || filter.date);
                const endDate = new Date(filter.before || filter.date);
                stats = await downloader.downloadMediaInDateRange(startDate, endDate);
              } else {
                // Single date download
<<<<<<< HEAD
                const date = new Date(dateStr);
                stats = await downloader.downloadMediaForDate(date);
=======
                stats = await downloader.downloadMediaForDate(new Date(filter.date));
>>>>>>> 854e6209
              }
              
              downloader.printStats();
              await downloader.close();
<<<<<<< HEAD
              logger.success(`Media download completed successfully for ${config.instance.name}`);
            } catch (error) {
              logger.error(`Media download failed for ${config.instance.name}: ${error instanceof Error ? error.message : String(error)}`);
              // Continue processing other sources rather than failing completely
            }
          }
        }
      }
      
      logger.info("Media downloads completed.");
    }

=======
              logger.info(`✅ Media download completed for source: ${sourceConfig.instance.name}`);
              
            } catch (error) {
              logger.error(`❌ Media download failed for source ${sourceConfig.instance.name}: ${error}`);
            }
          }
        }
      }
    }
>>>>>>> 854e6209

    /**
     * Generate summaries if not in fetch-only mode
     * For date ranges, generate summaries for each date in the range
     * For specific dates, generate a summary for that date
     */
    if (!onlyFetch) {
      if (filter.filterType || (filter.after && filter.before)) {
        for (const generator of generatorConfigs) {
          await generator.instance.storage.init();
          await callbackDateRangeLogic(filter, (dateStr:string) => generator.instance.generateAndStoreSummary(dateStr));
        }
      } else {
        logger.info(`Creating summary for date ${dateStr}`);
        for (const generator of generatorConfigs) {
          await generator.instance.storage.init();
          await generator.instance.generateAndStoreSummary(dateStr);
        }
      }
    }
    else {
      logger.info("Historical Data successfully saved. Summary wasn't generated");
    }

    /**
     * Clean up resources and exit
     * This ensures all storage connections are properly closed
     */
    logger.info("Shutting down...");
    storageConfigs.forEach(async (storage : any) => {
      await storage.close();
    });
    process.exit(0);
  } catch (error) {
    console.error("Error initializing the content aggregator:", error);
    process.exit(1);
  }
})();<|MERGE_RESOLUTION|>--- conflicted
+++ resolved
@@ -9,10 +9,7 @@
 import { HistoricalAggregator } from "./aggregator/HistoricalAggregator";
 import { MediaDownloader } from "./download-media";
 import { MediaDownloadCapable } from "./plugins/sources/DiscordRawDataSource";
-<<<<<<< HEAD
-=======
 import { logger } from "./helpers/cliHelper";
->>>>>>> 854e6209
 import dotenv from "dotenv";
 import fs from "fs";
 import path from "path";
@@ -279,31 +276,13 @@
     }
     
     /**
-<<<<<<< HEAD
-     * Download Discord media if requested and enabled in source configs
-     * Runs after data collection but before summary generation
-=======
      * Download media files if --download-media flag is enabled
      * This runs after historical data fetching but before summary generation
->>>>>>> 854e6209
      */
     if (downloadMedia && !onlyGenerate) {
       logger.info("Starting media downloads...");
       logger.info(`Found ${sourceConfigs.length} source configs to check`);
       
-<<<<<<< HEAD
-      for (const config of sourceConfigs) {
-        logger.debug(`Checking source: ${config.instance.name}`);
-        if (hasMediaDownloadCapability(config.instance) && config.instance.hasMediaDownloadEnabled()) {
-          logger.info(`✓ Source ${config.instance.name} supports media downloads`);
-          const mediaConfig = config.instance.mediaDownload;
-          logger.debug(`Media config: ${JSON.stringify(mediaConfig)}`);
-          if (mediaConfig?.enabled) {
-            logger.info(`Downloading media for ${config.instance.name}...`);
-            
-            try {
-              const storage = (config.instance as any).storage;
-=======
       // Find sources with media download capability
       const mediaCapableSources = sourceConfigs.filter(config => 
         hasMediaDownloadCapability(config.instance) && config.instance.hasMediaDownloadEnabled()
@@ -322,7 +301,6 @@
             
             try {
               const storage = (sourceConfig.instance as any).storage;
->>>>>>> 854e6209
               const dbPath = storage.dbPath || './data/db.sqlite';
               const outputPath = mediaConfig.outputPath || './media';
               
@@ -337,30 +315,11 @@
                 stats = await downloader.downloadMediaInDateRange(startDate, endDate);
               } else {
                 // Single date download
-<<<<<<< HEAD
-                const date = new Date(dateStr);
-                stats = await downloader.downloadMediaForDate(date);
-=======
                 stats = await downloader.downloadMediaForDate(new Date(filter.date));
->>>>>>> 854e6209
               }
               
               downloader.printStats();
               await downloader.close();
-<<<<<<< HEAD
-              logger.success(`Media download completed successfully for ${config.instance.name}`);
-            } catch (error) {
-              logger.error(`Media download failed for ${config.instance.name}: ${error instanceof Error ? error.message : String(error)}`);
-              // Continue processing other sources rather than failing completely
-            }
-          }
-        }
-      }
-      
-      logger.info("Media downloads completed.");
-    }
-
-=======
               logger.info(`✅ Media download completed for source: ${sourceConfig.instance.name}`);
               
             } catch (error) {
@@ -370,7 +329,6 @@
         }
       }
     }
->>>>>>> 854e6209
 
     /**
      * Generate summaries if not in fetch-only mode
