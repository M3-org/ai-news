--- conflicted
+++ resolved
@@ -1,248 +1,4 @@
 # Discord Channel Tracking Status
-<<<<<<< HEAD
-*Updated: 2026-01-03 06:44:23 UTC*
-
-## Summary
-
-| Metric | Count |
-|--------|-------|
-| Total Channels | 136 |
-| Currently Tracking | 6 |
-| Muted | 93 |
-| Available | 38 |
-
-## 🔥 Recommendations
-
-**9 active channels** not being tracked:
-
-| Channel | ID | Activity | Track | Mute |
-|---------|-----|----------|-------|------|
-| #elizaos-github | `1377733240449925150` | 🔥 155/day | [ ] | [ ] |
-| #cloud-logs | `1434932532473757829` | 🔥 76/day | [ ] | [ ] |
-| #content-and-memes | `1299956148253884416` | 🔥 56/day | [ ] | [ ] |
-| #spartan-garage | `1391840678467862719` | 🔥 54/day | [ ] | [ ] |
-| #plugins-github | `1377733306594099371` | 🟢 35/day | [ ] | [ ] |
-| #中文频道 | `1303194468949950504` | 🟢 27/day | [ ] | [ ] |
-| #legend-of-elza | `1456005015599710314` | 🟢 24/day | [ ] | [ ] |
-| #🌈-migration-questions | `1425417640071139358` | 🟢 22/day | [ ] | [ ] |
-| #twitter-ai-news | `1326603270893867064` | 🟢 10/day | [ ] | [ ] |
-
-## Instructions
-
-1. **Track**: Check `[x]` to add channel to config
-2. **Mute**: Check `[x]` to hide from recommendations (won't track)
-3. Run `npm run update-configs` to apply changes
-
-## Activity Legend
-
-| Badge | Meaning |
-|-------|--------|
-| 🔥 | Hot: >50 msgs/day |
-| 🟢 | Active: 7-50 msgs/day |
-| 🔵 | Moderate: 1.5-7 msgs/day |
-| ⚫ | Quiet: <1.5 msgs/day or inactive |
-| 🔒 | No access (bot can't read) |
-
-## elizaOS
-
-*Guild ID: `1253563208833433701`*
-
-### 💠 ENGAGE ECOSYSTEM
-
-| Channel | ID | Activity | Track | Mute |
-|---------|-----|----------|-------|------|
-| #💠│engage-logs | `1412406873788907560` | 🔒 no access | [ ] | [x] |
-
-### ARCHIVES
-
-| Channel | ID | Activity | Track | Mute |
-|---------|-----|----------|-------|------|
-| #dev | `1379823781769646150` | 🔒 no access | [ ] | [x] |
-| #fun-support | `1362864274862768450` | 🔒 no access | [ ] | [x] |
-| #3d-ai-tv | `1313222089271939102` | 🔒 no access | [ ] | [x] |
-| #ideas-feedback-rants | `1300756641406521416` | 🔒 no access | [ ] | [x] |
-| #base-agent | `1405275024360996904` | 🔒 no access | [ ] | [x] |
-| #whitepaper-workgroup | `1322726527569367060` | 🔒 no access | [ ] | [x] |
-| #ai16zpartners-nft | `1309997512563626106` | 🔒 no access | [ ] | [x] |
-| #swarms-workgroup | `1317335245401362513` | 🔒 no access | [ ] | [x] |
-| #evolve-workgroup | `1327177772711284737` | 🔒 no access | [ ] | [x] |
-| #dev-partner-private | `1298900529178742796` | 🔒 no access | [ ] | [x] |
-| #github-elizaos | `1301608253410775132` | 🔒 no access | [ ] | [x] |
-| #agent-dev-school | `1311125095158251540` | 🔒 no access | [ ] | [x] |
-| #retro-funding | `1330232777798455326` | 🔒 no access | [ ] | [x] |
-| #dev-public-contributors | `1308960830670377070` | 🔒 no access | [ ] | [x] |
-| #based-or-biased | `1316943744578228295` | 🔒 no access | [ ] | [x] |
-| #token-launcher | `1314047891228201003` | 🔒 no access | [ ] | [x] |
-| #org-workgroup | `1317564460864372788` | 🔒 no access | [ ] | [x] |
-| #sl-muse-of-truth | `1316943947486199878` | 🔒 no access | [ ] | [x] |
-| #erth-ai16z-clubhouse | `1305450669934907402` | 🔒 no access | [ ] | [x] |
-| #jupiter-dao | `1316944058152648785` | 🔒 no access | [ ] | [x] |
-| #miss-eliza | `1305497841631760524` | 🔒 no access | [ ] | [x] |
-| #nifty-island | `1311021944619008070` | 🔒 no access | [ ] | [x] |
-| #polygon | `1316944183692623872` | 🔒 no access | [ ] | [x] |
-| #erth-eliza-poker | `1305450624292229132` | 🔒 no access | [ ] | [x] |
-| #ai-zachxbt | `1316943657042968688` | 🔒 no access | [ ] | [x] |
-| #comms | `1308605870296268931` | 🔒 no access | [ ] | [x] |
-| #🌱-hackathons | `1315503209409941536` | 🔒 no access | [ ] | [x] |
-| #archived-elizaslist | `1308607090440409261` | 🔒 no access | [ ] | [x] |
-| #list-archive❓❓ | `1307001526362832927` | 🔒 no access | [ ] | [x] |
-| #creative | `1308610842056462417` | 🔒 no access | [ ] | [x] |
-| #pmairca | `1302254329301827648` | 🔒 no access | [ ] | [x] |
-| #deprecated-marketplace-and-bounties | `1304981566761472094` | 🔒 no access | [ ] | [x] |
-| #growth | `1308605374726668288` | 🔒 no access | [ ] | [x] |
-| #archived-water-cooler | `1308608293228384346` | 🔒 no access | [ ] | [x] |
-| #archived-proompting-basedmaxxing | `1307194885379719250` | 🔒 no access | [ ] | [x] |
-| #archived-dev-prompting | `1307195018435498004` | 🔒 no access | [ ] | [x] |
-| #archived-dev-frontend | `1302013868154818620` | 🔒 no access | [ ] | [x] |
-| #archived-dev-ai | `1302013775318220810` | 🔒 no access | [ ] | [x] |
-| #archived-dev-web3 | `1302013822214602844` | 🔒 no access | [ ] | [x] |
-| #smolworld-game | `1306487950615248956` | 🔒 no access | [ ] | [x] |
-| #archived-dev-blockers | `1302014019095236668` | 🔒 no access | [ ] | [x] |
-| #archived-dev-中文 | `1303198031440773150` | 🔒 no access | [ ] | [x] |
-| #archived-dev-türkiye | `1307210084077670460` | 🔒 no access | [ ] | [x] |
-| #archived-scratchpad-needs-wants | `1308171053649887405` | 🔒 no access | [ ] | [x] |
-| #archived-eliza-contributors | `1307774159455129670` | 🔒 no access | [ ] | [x] |
-| #archived-dev-ops | `1302013932461883413` | 🔒 no access | [ ] | [x] |
-| #core-devs-archived | `1318117081215930459` | ⚫ 183d ago | [ ] | [ ] |
-
-### ARCHIVES-2
-
-| Channel | ID | Activity | Track | Mute |
-|---------|-----|----------|-------|------|
-| #💻-tech-support | `1392374405606150245` | 🔒 no access | [ ] | [x] |
-| #offsite-sept | `1408212848513122549` | 🔒 no access | [ ] | [x] |
-| #dao-organization | `1351627860351258685` | ⚫ 214d ago | [ ] | [ ] |
-| #ops | `1308770075389460602` | 🔒 no access | [ ] | [x] |
-| #studios | `1427621933998145646` | 🔒 no access | [ ] | [x] |
-| #partner-portal-workgroup | `1327141924183998555` | ⚫ 229d ago | [ ] | [ ] |
-| #workgroups-general | `1310291767341486101` | ⚫ 238d ago | [ ] | [ ] |
-| #agent-dev | `1395058973509554186` | ⚫ 135d ago | [ ] | [ ] |
-| #fun | `1361442528813121556` | 🔒 no access | [x] | [x] |
-| #2x-yaps | `1389507912191184998` | ⚫ 141d ago | [ ] | [ ] |
-| #tweets | `1361523520676560997` | ⚫ 175d ago | [ ] | [ ] |
-| #⭐-starboard | `1303039409494429696` | ⚫ 277d ago | [ ] | [ ] |
-| #platform | `1312134919325220947` | 🔒 no access | [ ] | [x] |
-| #merch | `1310750968606101575` | 🔒 no access | [ ] | [x] |
-| #twitter-ai-news | `1326603270893867064` | 🟢 10/day | [ ] | [ ] |
-| #verification | `1307886303794298880` | 🔒 no access | [ ] | [x] |
-| #pmairca | `1308606967089991720` | 🔒 no access | [ ] | [x] |
-| #elizacon | `1321693385635139647` | 🔒 no access | [ ] | [x] |
-| #trust | `1301766662722289744` | 🔒 no access | [ ] | [x] |
-| #events | `1310472593588883466` | 🔒 no access | [ ] | [x] |
-
-### COMMUNITY WORKGROUPS
-
-| Channel | ID | Activity | Track | Mute |
-|---------|-----|----------|-------|------|
-| #otaku | `1435049002231009423` | ⚫ 0.8/day | [ ] | [ ] |
-| #babylon | `1441448972265984191` | 🔵 2.8/day | [ ] | [ ] |
-| #elizaos-testers | `1372559034384646144` | 🔒 no access | [ ] | [x] |
-| #sapience-hackathon | `1447960081948872764` | ⚫ 1.3/day | [ ] | [ ] |
-| #contributor | `1408523591842267158` | 🔒 no access | [ ] | [x] |
-| #contributor-dev | `1379775100915810314` | ⚫ 1.0/day | [ ] | [ ] |
-| #eliza-cabal | `1406925412780740708` | 🔒 no access | [ ] | [x] |
-| #cabal-sentiment-tracker | `1409460517231267911` | 🔒 no access | [ ] | [x] |
-| #mini-mod | `1448611851364601937` | 🔒 no access | [ ] | [x] |
-
-### DAO Zone
-
-| Channel | ID | Activity | Track | Mute |
-|---------|-----|----------|-------|------|
-| #🥇-partners | `1301363808421543988` | 🟢 15/day | [x] | [ ] |
-| #alphai16z | `1310042950507430019` | 🔒 no access | [ ] | [x] |
-| #associates | `1328592959444095038` | ⚫ 0.5/day | [x] | [ ] |
-| #what-i-did | `1309395998870605844` | 🔒 no access | [ ] | [x] |
-
-### DEV
-
-| Channel | ID | Activity | Track | Mute |
-|---------|-----|----------|-------|------|
-| #💬-coders | `1300025221834739744` | 🟢 14/day | [x] | [ ] |
-| #core-devs | `1377726087789940836` | 🟢 23/day | [x] | [ ] |
-| #elizaos-github | `1377733240449925150` | 🔥 155/day | [ ] | [ ] |
-| #plugins-github | `1377733306594099371` | 🟢 35/day | [ ] | [ ] |
-| #cloud | `1422802977457967156` | 🔥 139/day | [ ] | [x] |
-| #cloud-logs | `1434932532473757829` | 🔥 76/day | [ ] | [ ] |
-| #mini-apps | `1439009937438146801` | 🔒 no access | [ ] | [x] |
-| #clone-ur-crush | `1440207337087307817` | 🔵 6.0/day | [ ] | [ ] |
-| #legend-of-elza | `1456005015599710314` | 🟢 24/day | [ ] | [ ] |
-
-### INTERNATIONAL
-
-| Channel | ID | Activity | Track | Mute |
-|---------|-----|----------|-------|------|
-| #babylon | `1423188508394258522` | ⚫ 1.4/day | [ ] | [ ] |
-| #中文频道 | `1303194468949950504` | 🟢 27/day | [ ] | [ ] |
-| #turkish-delight | `1307210646525317181` | ⚫ 0.3/day | [ ] | [ ] |
-| #안녕하세요 | `1311068612970152026` | 🔵 3.0/day | [ ] | [ ] |
-| #olá | `1311068861860282460` | ⚫ 0.3/day | [ ] | [ ] |
-| #french | `1323124707452784761` | 🔵 2.3/day | [ ] | [ ] |
-| #italiano | `1400432884711428197` | ⚫ 0.2/day | [ ] | [ ] |
-| #भारत | `1400485325372919900` | ⚫ 0.2/day | [ ] | [ ] |
-
-### MIGRATION
-
-| Channel | ID | Activity | Track | Mute |
-|---------|-----|----------|-------|------|
-| #ticket-response | `1438601160142618725` | 🔒 no access | [ ] | [x] |
-| #open-a-ticket | `1423981231300935801` | ⚫ 90d ago | [ ] | [ ] |
-| #ticket-0370 | `1451127190606581822` | 🔒 no access | [ ] | [x] |
-| #ticket-0371 | `1451196573986980042` | 🔒 no access | [ ] | [x] |
-| #ticket-0372 | `1451309193394130984` | 🔒 no access | [ ] | [x] |
-| #ticket-0373 | `1451516425947582535` | 🔒 no access | [ ] | [x] |
-| #ticket-0389 | `1453007684658790603` | 🔒 no access | [ ] | [x] |
-| #ticket-0401 | `1455175573776240660` | 🔒 no access | [ ] | [x] |
-| #ticket-0404 | `1455384319538233546` | 🔒 no access | [ ] | [x] |
-| #ticket-0407 | `1455505325208764508` | 🔒 no access | [ ] | [x] |
-| #ticket-0409 | `1455576944568700972` | 🔒 no access | [ ] | [x] |
-| #ticket-0410 | `1455578112287838353` | 🔒 no access | [ ] | [x] |
-| #closed-0414 | `1455848737422184499` | 🔒 no access | [ ] | [x] |
-| #ticket-0415 | `1456469648315908170` | 🔒 no access | [ ] | [x] |
-| #ticket-0416 | `1456748478150606910` | 🔒 no access | [ ] | [x] |
-| #ticket-0417 | `1456763870868799593` | 🔒 no access | [ ] | [x] |
-
-### SPARTAN
-
-| Channel | ID | Activity | Track | Mute |
-|---------|-----|----------|-------|------|
-| #spartan-dev | `1341224194687500402` | ⚫ 0.9/day | [ ] | [ ] |
-| #spartan-garage | `1391840678467862719` | 🔥 54/day | [ ] | [ ] |
-| #spartan-holders | `1308149076893630555` | 🔒 no access | [ ] | [x] |
-| #spartan | `1353787967340281976` | ⚫ 1.3/day | [ ] | [ ] |
-
-### START HERE
-
-| Channel | ID | Activity | Track | Mute |
-|---------|-----|----------|-------|------|
-| #rules-and-faq | `1285103549944168450` | ⚫ 54d ago | [ ] | [ ] |
-| #welcome | `1299517379721822208` | 🔒 no access | [ ] | [x] |
-| #verify-now | `1361911606967144528` | ⚫ 262d ago | [ ] | [ ] |
-| #select-role | `1300245650180669472` | ⚫ 248d ago | [ ] | [ ] |
-| #builder-onboarding | `1415627400456437831` | ⚫ empty | [ ] | [ ] |
-
-### THE ARENA
-
-| Channel | ID | Activity | Track | Mute |
-|---------|-----|----------|-------|------|
-| #💬-discussion | `1253563209462448241` | 🔥 67/day | [x] | [ ] |
-| #🌈-migration-questions | `1425417640071139358` | 🟢 22/day | [ ] | [ ] |
-| #🔦-watchtower | `1300480482466861147` | ⚫ 1.1/day | [ ] | [ ] |
-| #🤖-the-arena | `1285105813349859421` | 🔵 2.8/day | [ ] | [ ] |
-| #content-and-memes | `1299956148253884416` | 🔥 56/day | [ ] | [ ] |
-| #price-talk-trenches | `1299989396874854440` | 🔒 no access | [ ] | [x] |
-| #scarletts-office | `1329595287727247422` | 🔒 no access | [ ] | [x] |
-
-### Uncategorized
-
-| Channel | ID | Activity | Track | Mute |
-|---------|-----|----------|-------|------|
-| #mod-chat | `1299440237759696999` | 🔒 no access | [ ] | [x] |
-| #bot-logs | `1312926861793300500` | 🔒 no access | [ ] | [x] |
-| #bot-commands | `1307450932296028202` | 🔒 no access | [ ] | [x] |
-| #moderator-audit-logs | `1285103939007811594` | 🔒 no access | [ ] | [x] |
-| #collabland-config | `1300245647789916190` | 🔒 no access | [ ] | [x] |
-| #waiting-room | `1361911608841994402` | 🔒 no access | [ ] | [x] |
-=======
 *Updated: 2026-01-03 06:37:09 UTC*
 
 ## 📊 Analytics Reminder
@@ -424,5 +180,4 @@
 ### Channels
 ## Configuration Summary
 - **elizaos.json**: discordRaw (6 channels)
-- **hyperfy-discord.json**: hyperfyDiscordRaw (5 channels)
->>>>>>> f3602e5a
+- **hyperfy-discord.json**: hyperfyDiscordRaw (5 channels)