--- conflicted
+++ resolved
@@ -38,12 +38,8 @@
         "temperature": 0,
         "useOpenRouter": true,
         "siteUrl": "process.env.SITE_URL",
-<<<<<<< HEAD
-        "siteName": "process.env.SITE_NAME"
-=======
         "siteName": "process.env.SITE_NAME",
         "fallbackModel": "openrouter/sonoma-sky-alpha"
->>>>>>> 854e6209
       }
     },
     {
@@ -55,12 +51,8 @@
         "temperature": 0,
         "useOpenRouter": true,
         "siteUrl": "process.env.SITE_URL",
-<<<<<<< HEAD
-        "siteName": "process.env.SITE_NAME"
-=======
         "siteName": "process.env.SITE_NAME",
         "fallbackModel": "openrouter/sonoma-sky-alpha"
->>>>>>> 854e6209
       }
     }
   ],
